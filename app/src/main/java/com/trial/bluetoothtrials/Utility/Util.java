--- conflicted
+++ resolved
@@ -41,11 +41,9 @@
 
     public static void showToastAtCenter(Context ctx, String message) {
         Toast toast = Toast.makeText(ctx,message, Toast.LENGTH_LONG);
-<<<<<<< HEAD
-        toast.setGravity(Gravity.CENTER, 0, 1);
-=======
+
 //        toast.setGravity(Gravity.CENTER, 0, 0);
->>>>>>> 4e44d128
+
         toast.show();
     }
 
